import collections
import json
import os
import shutil

from datetime import timedelta

from django.core.urlresolvers import reverse_lazy
from django.core.files.uploadedfile import SimpleUploadedFile
from django.contrib.auth.models import User
from django.utils import timezone

from allauth.account.models import EmailAddress
from rest_framework import status
from rest_framework.test import APITestCase, APIClient

from challenges.models import (Challenge,
                               ChallengePhase,
                               ChallengePhaseSplit,
                               DatasetSplit,
                               Leaderboard,
                               LeaderboardData)
from hosts.models import ChallengeHostTeam, ChallengeHost
from jobs.models import Submission
from participants.models import ParticipantTeam, Participant


class BaseAPITestClass(APITestCase):

    def setUp(self):
        self.client = APIClient(enforce_csrf_checks=True)

        self.user = User.objects.create(
            username='someuser',
            email="user@test.com",
            password='secret_password')

        EmailAddress.objects.create(
            user=self.user,
            email='user@test.com',
            primary=True,
            verified=True)

        self.user1 = User.objects.create(
            username='someuser1',
            email="user1@test.com",
            password='secret_password1')

        EmailAddress.objects.create(
            user=self.user1,
            email='user1@test.com',
            primary=True,
            verified=True)

        self.challenge_host_team = ChallengeHostTeam.objects.create(
            team_name='Test Challenge Host Team',
            created_by=self.user)

        self.challenge_host = ChallengeHost.objects.create(
            user=self.user,
            team_name=self.challenge_host_team,
            status=ChallengeHost.ACCEPTED,
            permissions=ChallengeHost.ADMIN
        )

        self.host_participant_team = ParticipantTeam.objects.create(
            team_name='Host Participant Team for Challenge',
            created_by=self.user
        )

        self.host_participant = Participant.objects.create(
            user=self.user,
            status=Participant.SELF,
            team=self.host_participant_team
        )

        self.participant_team = ParticipantTeam.objects.create(
            team_name='Participant Team for Challenge',
            created_by=self.user1)

        self.participant = Participant.objects.create(
            user=self.user1,
            status=Participant.SELF,
            team=self.participant_team)

        self.challenge = Challenge.objects.create(
            title='Test Challenge',
            description='Description for test challenge',
            terms_and_conditions='Terms and conditions for test challenge',
            submission_guidelines='Submission guidelines for test challenge',
            creator=self.challenge_host_team,
            start_date=timezone.now() - timedelta(days=2),
            end_date=timezone.now() + timedelta(days=1),
            published=False,
            enable_forum=True,
            anonymous_leaderboard=False)

        self.leaderboard_schema = {
            'labels': ['score', 'test-score'],
            'default_order_by': 'score'
        }
        self.leaderboard = Leaderboard.objects.create(
            schema=self.leaderboard_schema
        )

        self.private_leaderboard = Leaderboard.objects.create(
            schema=self.leaderboard_schema
        )

        self.challenge.participant_teams.add(self.host_participant_team)

        try:
            os.makedirs('/tmp/evalai')
        except OSError:
            pass

        with self.settings(MEDIA_ROOT='/tmp/evalai'):
            self.challenge_phase = ChallengePhase.objects.create(
                name='Challenge Phase',
                description='Description for Challenge Phase',
                leaderboard_public=False,
                max_submissions_per_day=10,
                max_submissions_per_month=20,
                max_submissions=100,
                is_public=True,
                start_date=timezone.now() - timedelta(days=2),
                end_date=timezone.now() + timedelta(days=1),
                challenge=self.challenge,
                test_annotation=SimpleUploadedFile('test_sample_file.txt',
                                                   b'Dummy file content', content_type='text/plain'),
                codename='Phase Code name',
                max_concurrent_submissions_allowed=5
            )

            self.private_challenge_phase = ChallengePhase.objects.create(
                name='Private Challenge Phase',
                description='Description for Private Challenge Phase',
                leaderboard_public=False,
                max_submissions_per_day=10,
                max_submissions=100,
                is_public=False,
                start_date=timezone.now() - timedelta(days=2),
                end_date=timezone.now() + timedelta(days=1),
                challenge=self.challenge,
                test_annotation=SimpleUploadedFile('test_sample_file.txt',
                                                   b'Dummy file content', content_type='text/plain'),
                codename='Private Phase Code name'
            )

        self.url = reverse_lazy('jobs:challenge_submission',
                                kwargs={'challenge_id': self.challenge.pk,
                                        'challenge_phase_id': self.challenge_phase.pk})

        self.client.force_authenticate(user=self.user1)

        self.input_file = SimpleUploadedFile(
            "dummy_input.txt", b"file_content", content_type="text/plain")

    def tearDown(self):
        shutil.rmtree('/tmp/evalai')

    def test_challenge_submission_when_challenge_does_not_exist(self):
        self.url = reverse_lazy('jobs:challenge_submission',
                                kwargs={'challenge_id': self.challenge.pk,
                                        'challenge_phase_id': self.challenge_phase.pk})

        self.challenge.delete()

        expected = {
            'error': 'Challenge does not exist'
        }

        response = self.client.post(self.url, {
                                    'status': 'submitting', 'input_file': self.input_file}, format="multipart")
        self.assertEqual(response.data, expected)
        self.assertEqual(response.status_code, status.HTTP_400_BAD_REQUEST)

    def test_challenge_submission_when_challenge_is_not_active(self):
        self.url = reverse_lazy('jobs:challenge_submission',
                                kwargs={'challenge_id': self.challenge.pk,
                                        'challenge_phase_id': self.challenge_phase.pk})

        self.challenge.end_date = timezone.now() - timedelta(days=1)
        self.challenge.save()

        expected = {
            'error': 'Challenge is not active'
        }

        response = self.client.post(self.url, {
                                    'status': 'submitting', 'input_file': self.input_file}, format="multipart")
        self.assertEqual(response.data, expected)
        self.assertEqual(response.status_code, status.HTTP_406_NOT_ACCEPTABLE)

    def test_challenge_submission_when_challenge_phase_does_not_exist(self):
        self.url = reverse_lazy('jobs:challenge_submission',
                                kwargs={'challenge_id': self.challenge.pk,
                                        'challenge_phase_id': self.challenge_phase.pk})

        self.challenge_phase.delete()

        expected = {
            'error': 'Challenge Phase does not exist'
        }

        response = self.client.post(self.url, {
                                    'status': 'submitting', 'input_file': self.input_file}, format="multipart")
        self.assertEqual(response.data, expected)
        self.assertEqual(response.status_code, status.HTTP_400_BAD_REQUEST)

    def test_challenge_submission_when_challenge_phase_is_not_public(self):
        self.url = reverse_lazy('jobs:challenge_submission',
                                kwargs={'challenge_id': self.challenge.pk,
                                        'challenge_phase_id': self.challenge_phase.pk})

        self.challenge_phase.is_public = False
        self.challenge_phase.save()
        expected = {
            'error': 'Sorry, cannot accept submissions since challenge phase is not public'
        }

        response = self.client.post(self.url, {
                                    'status': 'submitting', 'input_file': self.input_file}, format="multipart")
        self.assertEqual(response.data, expected)
        self.assertEqual(response.status_code, status.HTTP_403_FORBIDDEN)

    def test_challenge_submission_when_challenge_phase_is_private_and_user_is_host(self):
        self.url = reverse_lazy('jobs:challenge_submission',
                                kwargs={'challenge_id': self.challenge.pk,
                                        'challenge_phase_id': self.challenge_phase.pk})

        self.challenge_phase.is_public = False
        self.challenge_phase.save()
        self.client.force_authenticate(user=self.user)

        response = self.client.post(self.url, {
                                    'status': 'submitting', 'input_file': self.input_file}, format="multipart")
        self.assertEqual(response.status_code, status.HTTP_201_CREATED)

    def test_challenge_submission_when_challenge_phase_is_private_and_user_is_not_host(self):
        self.url = reverse_lazy('jobs:challenge_submission',
                                kwargs={'challenge_id': self.challenge.pk,
                                        'challenge_phase_id': self.challenge_phase.pk})

        self.challenge_phase.is_public = False
        self.challenge_phase.save()
        expected = {
            'error': 'Sorry, cannot accept submissions since challenge phase is not public'
        }

        self.client.force_authenticate(user=self.user1)

        response = self.client.post(self.url, {
            'status': 'submitting', 'input_file': self.input_file}, format="multipart")
        self.assertEqual(response.data, expected)
        self.assertEqual(response.status_code, status.HTTP_403_FORBIDDEN)

    def test_challenge_submission_when_participant_team_is_none(self):
        self.url = reverse_lazy('jobs:challenge_submission',
                                kwargs={'challenge_id': self.challenge.pk,
                                        'challenge_phase_id': self.challenge_phase.pk})

        self.participant_team.delete()

        expected = {
            'error': 'You haven\'t participated in the challenge'
        }

        response = self.client.post(self.url, {
                                    'status': 'submitting', 'input_file': self.input_file}, format="multipart")
        self.assertEqual(response.data, expected)
        self.assertEqual(response.status_code, status.HTTP_403_FORBIDDEN)

    def test_challenge_submission_when_participant_team_hasnt_participated_in_challenge(self):
        self.url = reverse_lazy('jobs:challenge_submission',
                                kwargs={'challenge_id': self.challenge.pk,
                                        'challenge_phase_id': self.challenge_phase.pk})

        # Note that we haven't added the self.participant_team to Challenge
        expected = {
            'error': 'You haven\'t participated in the challenge'
        }

        response = self.client.post(self.url, {
                                    'status': 'submitting', 'input_file': self.input_file}, format="multipart")
        self.assertEqual(response.data, expected)
        self.assertEqual(response.status_code, status.HTTP_403_FORBIDDEN)

    def test_challenge_submission_when_status_and_file_is_not_submitted(self):
        self.url = reverse_lazy('jobs:challenge_submission',
                                kwargs={'challenge_id': self.challenge.pk,
                                        'challenge_phase_id': self.challenge_phase.pk})

        self.challenge.participant_teams.add(self.participant_team)
        self.challenge.save()

        expected = {
            'status': ['This field is required.'],
            'input_file': ['No file was submitted.']
        }

        response = self.client.post(self.url, {})
        self.assertEqual(response.data, expected)
        self.assertEqual(response.status_code, status.HTTP_406_NOT_ACCEPTABLE)

    def test_challenge_submission_when_form_encoding_is_wrong(self):
        self.url = reverse_lazy('jobs:challenge_submission',
                                kwargs={'challenge_id': self.challenge.pk,
                                        'challenge_phase_id': self.challenge_phase.pk})

        self.challenge.participant_teams.add(self.participant_team)
        self.challenge.save()

        expected = {
            'input_file': ['The submitted data was not a file. Check the encoding type on the form.']
        }

        response = self.client.post(
            self.url, {'status': 'submitting', 'input_file': self.input_file})
        self.assertEqual(response.data, expected)
        self.assertEqual(response.status_code, status.HTTP_406_NOT_ACCEPTABLE)

    def test_challenge_submission_when_status_is_not_correct(self):
        self.url = reverse_lazy('jobs:challenge_submission',
                                kwargs={'challenge_id': self.challenge.pk,
                                        'challenge_phase_id': self.challenge_phase.pk})

        self.challenge.participant_teams.add(self.participant_team)
        self.challenge.save()

        expected = {
            'status': ['"XYZ" is not a valid choice.']
        }

        response = self.client.post(
            self.url, {'status': 'XYZ', 'input_file': self.input_file}, format="multipart")
        self.assertEqual(response.data, expected)
        self.assertEqual(response.status_code, status.HTTP_406_NOT_ACCEPTABLE)

    def test_challenge_submission_for_successful_submission(self):
        self.url = reverse_lazy('jobs:challenge_submission',
                                kwargs={'challenge_id': self.challenge.pk,
                                        'challenge_phase_id': self.challenge_phase.pk})

        self.challenge.participant_teams.add(self.participant_team)
        self.challenge.save()

        response = self.client.post(self.url, {
                                    'status': 'submitting', 'input_file': self.input_file}, format="multipart")
        self.assertEqual(response.status_code, status.HTTP_201_CREATED)

    def test_challenge_submission_when_maximum_limit_exceeded(self):
        self.url = reverse_lazy('jobs:challenge_submission',
                                kwargs={'challenge_id': self.challenge.pk,
                                        'challenge_phase_id': self.challenge_phase.pk})
        actual_maxinmum_submissions = self.challenge_phase.max_submissions
        self.challenge_phase.max_submissions = 0
        self.challenge_phase.save()
        self.challenge.participant_teams.add(self.participant_team)
        self.challenge.save()

        response = self.client.post(self.url, {
                                    'status': 'submitting', 'input_file': self.input_file}, format="multipart")
        self.assertEqual(response.status_code, status.HTTP_403_FORBIDDEN)
        self.challenge_phase.max_submissions = actual_maxinmum_submissions
        self.challenge_phase.save()


class GetChallengeSubmissionTest(BaseAPITestClass):

    def setUp(self):
        super(GetChallengeSubmissionTest, self).setUp()
        self.url = reverse_lazy('jobs:challenge_submission',
                                kwargs={'challenge_id': self.challenge.pk,
                                        'challenge_phase_id': self.challenge_phase.pk})

        self.submission = Submission.objects.create(
            participant_team=self.participant_team,
            challenge_phase=self.challenge_phase,
            created_by=self.challenge_host_team.created_by,
            status='submitted',
            input_file=self.challenge_phase.test_annotation,
            method_name="Test Method",
            method_description="Test Description",
            project_url="http://testserver/",
            publication_url="http://testserver/",
            is_public=True,
        )

    def test_challenge_submission_when_challenge_does_not_exist(self):
        self.url = reverse_lazy('jobs:challenge_submission',
                                kwargs={'challenge_id': self.challenge.pk,
                                        'challenge_phase_id': self.challenge_phase.pk})

        self.challenge.delete()

        expected = {
            'error': 'Challenge does not exist'
        }

        response = self.client.get(self.url, {})
        self.assertEqual(response.data, expected)
        self.assertEqual(response.status_code, status.HTTP_400_BAD_REQUEST)

    def test_challenge_submission_when_challenge_phase_does_not_exist(self):
        self.url = reverse_lazy('jobs:challenge_submission',
                                kwargs={'challenge_id': self.challenge.pk,
                                        'challenge_phase_id': self.challenge_phase.pk})

        self.challenge_phase.delete()

        expected = {
            'error': 'Challenge Phase does not exist'
        }

        response = self.client.get(self.url, {})
        self.assertEqual(response.data, expected)
        self.assertEqual(response.status_code, status.HTTP_400_BAD_REQUEST)

    def test_challenge_submission_when_participant_team_is_none(self):
        self.url = reverse_lazy('jobs:challenge_submission',
                                kwargs={'challenge_id': self.challenge.pk,
                                        'challenge_phase_id': self.challenge_phase.pk})

        self.participant_team.delete()

        expected = {
            'error': 'You haven\'t participated in the challenge'
        }

        response = self.client.get(self.url, {})
        self.assertEqual(response.data, expected)
        self.assertEqual(response.status_code, status.HTTP_403_FORBIDDEN)

    def test_challenge_submission_when_participant_team_hasnt_participated_in_challenge(self):
        self.url = reverse_lazy('jobs:challenge_submission',
                                kwargs={'challenge_id': self.challenge.pk,
                                        'challenge_phase_id': self.challenge_phase.pk})

        # Note that we haven't added the self.participant_team to Challenge
        expected = {
            'error': 'You haven\'t participated in the challenge'
        }

        response = self.client.get(self.url, {})
        self.assertEqual(response.data, expected)
        self.assertEqual(response.status_code, status.HTTP_403_FORBIDDEN)

    def test_get_challenge_submissions(self):
        self.url = reverse_lazy('jobs:challenge_submission',
                                kwargs={'challenge_id': self.challenge.pk,
                                        'challenge_phase_id': self.challenge_phase.pk})
        expected = [
            {
                'id': self.submission.id,
                'participant_team': self.submission.participant_team.pk,
                'participant_team_name': self.submission.participant_team.team_name,
                'execution_time': self.submission.execution_time,
                'challenge_phase': self.submission.challenge_phase.pk,
                'created_by': self.submission.created_by.pk,
                'status': self.submission.status,
                'input_file': "http://testserver%s" % (self.submission.input_file.url),
                'method_name': self.submission.method_name,
                'method_description': self.submission.method_description,
                'project_url': self.submission.project_url,
                'publication_url': self.submission.publication_url,
                'stdout_file': None,
                'stderr_file': None,
                'submission_result_file': None,
                "submitted_at": "{0}{1}".format(self.submission.submitted_at.isoformat(), 'Z').replace("+00:00", ""),
                "is_public": self.submission.is_public,
                "when_made_public": self.submission.when_made_public,
            }
        ]
        self.challenge.participant_teams.add(self.participant_team)
        self.challenge.save()
        response = self.client.get(self.url, {})
        self.assertEqual(response.data['results'], expected)
        self.assertEqual(response.status_code, status.HTTP_200_OK)


class GetRemainingSubmissionTest(BaseAPITestClass):

    def setUp(self):
        super(GetRemainingSubmissionTest, self).setUp()
        self.url = reverse_lazy('jobs:get_remaining_submissions',
                                kwargs={
                                    'challenge_phase_id': self.challenge_phase.pk,
                                    'challenge_id': self.challenge.pk
                                })

        self.submission1 = Submission.objects.create(
            participant_team=self.participant_team,
            challenge_phase=self.challenge_phase,
            created_by=self.challenge_host_team.created_by,
            status='submitted',
            input_file=self.challenge_phase.test_annotation,
            method_name="Test Method",
            method_description="Test Description",
            project_url="http://testserver/",
            publication_url="http://testserver/",
            is_public=True,
        )

        self.submission2 = Submission.objects.create(
            participant_team=self.participant_team,
            challenge_phase=self.challenge_phase,
            created_by=self.challenge_host_team.created_by,
            status='submitted',
            input_file=self.challenge_phase.test_annotation,
            method_name="Test Method",
            method_description="Test Description",
            project_url="http://testserver/",
            publication_url="http://testserver/",
            is_public=True,
        )

        self.submission3 = Submission.objects.create(
            participant_team=self.participant_team,
            challenge_phase=self.challenge_phase,
            created_by=self.challenge_host_team.created_by,
            status='submitted',
            input_file=self.challenge_phase.test_annotation,
            method_name="Test Method",
            method_description="Test Description",
            project_url="http://testserver/",
            publication_url="http://testserver/",
            is_public=True,
        )

    def test_get_remaining_submission_when_challenge_does_not_exist(self):
        self.url = reverse_lazy('jobs:get_remaining_submissions',
                                kwargs={
                                    'challenge_phase_pk': self.challenge_phase.pk,
                                    'challenge_pk': self.challenge.pk+1
                                })
        expected = {
            'detail': 'Challenge {} does not exist'.format(self.challenge.pk+1)
        }

        response = self.client.get(self.url, {})
        self.assertEqual(response.data, expected)
        self.assertEqual(response.status_code, status.HTTP_404_NOT_FOUND)

    def test_get_remaining_submission_when_challenge_phase_does_not_exist(self):
        self.url = reverse_lazy('jobs:get_remaining_submissions',
                                kwargs={
                                    'challenge_phase_pk': self.challenge_phase.pk + 2,
                                    'challenge_pk': self.challenge.pk
                                })

        expected = {
            'detail': 'ChallengePhase {} does not exist'.format(self.challenge_phase.pk + 2)
        }

        response = self.client.get(self.url, {})
        self.assertEqual(response.data, expected)
        self.assertEqual(response.status_code, status.HTTP_404_NOT_FOUND)

    def test_get_remaining_submission_when_participant_team_hasnt_participated_in_challenge(self):
        self.url = reverse_lazy('jobs:get_remaining_submissions',
                                kwargs={
                                    'challenge_phase_pk': self.challenge_phase.pk,
                                    'challenge_pk': self.challenge.pk
                                })

        expected = {
            'error': 'You haven\'t participated in the challenge'
        }

        response = self.client.get(self.url, {})
        self.assertEqual(response.data, expected)
        self.assertEqual(response.status_code, status.HTTP_403_FORBIDDEN)

    def test_get_remaining_submission_when_submission_made_three_days_back(self):
        self.url = reverse_lazy('jobs:get_remaining_submissions',
                                kwargs={
                                    'challenge_phase_pk': self.challenge_phase.pk,
                                    'challenge_pk': self.challenge.pk
                                })
        self.submission3.status = 'cancelled'
        self.submission3.save()
        self.submission2.status = 'failed'
        self.submission2.save()
        self.submission1.submitted_at = timezone.now() - timedelta(days=3)
        self.submission1.save()
        self.challenge.participant_teams.add(self.participant_team)
        self.challenge.save()

        monthly_count = 0 if self.submission1.submitted_at.month != timezone.now().month else 1
        remaining_monthly_submissions = self.challenge_phase.max_submissions_per_month - monthly_count

        expected = {
            'remaining_submissions_today_count': 10,
            'remaining_submissions_this_month_count': remaining_monthly_submissions,
            'remaining_submissions': 99
        }

        response = self.client.get(self.url, {})
        self.assertEqual(response.data, expected)
        self.assertEqual(response.status_code, status.HTTP_200_OK)

    def test_get_remaining_submission_when_submission_made_one_month_back(self):
        self.url = reverse_lazy('jobs:get_remaining_submissions',
                                kwargs={
                                    'challenge_phase_pk': self.challenge_phase.pk,
                                    'challenge_pk': self.challenge.pk
                                })
        self.submission3.status = 'cancelled'
        self.submission2.status = 'failed'
        self.submission3.save()
        self.submission2.save()

        expected = {
            'remaining_submissions_today_count': 10,
            'remaining_submissions_this_month_count': 20,
            'remaining_submissions': 99
        }

        self.challenge.participant_teams.add(self.participant_team)
        self.challenge.save()
        self.submission1.submitted_at = timezone.now() - timedelta(days=32)
        self.submission1.save()
        response = self.client.get(self.url, {})
        self.assertEqual(response.data, expected)
        self.assertEqual(response.status_code, status.HTTP_200_OK)

    def test_get_remaining_submission_when_submission_is_done(self):
        self.url = reverse_lazy('jobs:get_remaining_submissions',
                                kwargs={
                                    'challenge_phase_pk': self.challenge_phase.pk,
                                    'challenge_pk': self.challenge.pk
                                })
        self.submission3.status = 'cancelled'
        self.submission2.status = 'failed'
        self.submission3.save()
        self.submission2.save()
        expected = {
            'remaining_submissions_today_count': 9,
            'remaining_submissions_this_month_count': 19,
            'remaining_submissions': 99
        }

        self.challenge.participant_teams.add(self.participant_team)
        self.challenge.save()
        response = self.client.get(self.url, {})
        self.assertEqual(response.data, expected)
        self.assertEqual(response.status_code, status.HTTP_200_OK)

    def get_remaining_submission_time_when_max_limit_is_exhausted(self):
        self.url = reverse_lazy('jobs:get_remaining_submissions',
                                kwargs={
                                    'challenge_phase_pk': self.challenge_phase.pk,
                                    'challenge_pk': self.challenge.pk
                                })
        setattr(self.challenge_phase, 'max_submissions', 1)
        self.challenge_phase.save()
        self.submission3.status = 'cancelled'
        self.submission2.status = 'failed'
        self.submission3.save()
        self.submission2.save()

        expected = {
            'message': 'You have exhausted maximum submission limit!',
            'max_submission_exceeded': True
        }

        self.challenge.participant_teams.add(self.participant_team)
        self.challenge.save()
        response = self.client.get(self.url, {})
        self.assertEqual(response.data, expected)
        self.assertEqual(response.status_code, status.HTTP_200_OK)

    def get_remaining_submission_time_when_monthly_limit_is_exhausted(self):
        self.url = reverse_lazy('jobs:get_remaining_submissions',
                                kwargs={
                                    'challenge_phase_pk': self.challenge_phase.pk,
                                    'challenge_pk': self.challenge.pk
                                })
        setattr(self.challenge_phase, 'max_submissions_per_month', 1)
        self.challenge_phase.save()
        self.submission3.status = 'cancelled'
        self.submission2.status = 'failed'
        self.submission3.save()
        self.submission2.save()

        expected = {
            'message': 'You have exhausted this month\'s submission limit!'
        }

        self.challenge.participant_teams.add(self.participant_team)
        self.challenge.save()
        response = self.client.get(self.url, {})
        self.assertEqual(response.data['message'], expected['message'])
        self.assertEqual(response.status_code, status.HTTP_200_OK)

    def get_remaining_submission_time_when_both_monthly_and_daily_limit_is_exhausted(self):
        self.url = reverse_lazy('jobs:get_remaining_submissions',
                                kwargs={
                                    'challenge_phase_pk': self.challenge_phase.pk,
                                    'challenge_pk': self.challenge.pk
                                })
        setattr(self.challenge_phase, 'max_submissions_per_month', 1)
        setattr(self.challenge_phase, 'max_submissions_per_day', 1)
        self.challenge_phase.save()
        self.submission3.status = 'cancelled'
        self.submission2.status = 'failed'
        self.submission3.save()
        self.submission2.save()

        expected = {
            'message': 'Both daily and monthly submission limits are exhausted!'
        }

        self.challenge.participant_teams.add(self.participant_team)
        self.challenge.save()
        response = self.client.get(self.url, {})
        self.assertEqual(response.data['message'], expected['message'])
        self.assertEqual(response.status_code, status.HTTP_200_OK)

    def test_get_remaining_submission_time_when_daily_limit_is_exhausted(self):
        self.url = reverse_lazy('jobs:get_remaining_submissions',
                                kwargs={
                                    'challenge_phase_pk': self.challenge_phase.pk,
                                    'challenge_pk': self.challenge.pk
                                })
        setattr(self.challenge_phase, 'max_submissions_per_day', 1)
        self.challenge_phase.save()
        self.submission3.status = 'cancelled'
        self.submission2.status = 'failed'
        self.submission3.save()
        self.submission2.save()

        expected = {
            'message': 'You have exhausted today\'s submission limit!',
        }

        self.challenge.participant_teams.add(self.participant_team)
        self.challenge.save()
        response = self.client.get(self.url, {})
        self.assertEqual(response.data['message'], expected['message'])
        self.assertEqual(response.status_code, status.HTTP_200_OK)

    def test_get_remaining_submissions_when_todays_is_greater_than_monthly_and_total(self):
        self.url = reverse_lazy('jobs:get_remaining_submissions',
                                kwargs={
                                    'challenge_phase_pk': self.challenge_phase.pk,
                                    'challenge_pk': self.challenge.pk
                                })
        setattr(self.challenge_phase, 'max_submissions_per_day', 20)
        setattr(self.challenge_phase, 'max_submissions_per_month', 10)
        setattr(self.challenge_phase, 'max_submissions', 15)
        self.challenge_phase.save()
        self.submission3.status = 'cancelled'
        self.submission2.status = 'failed'
        self.submission3.save()
        self.submission2.save()

        expected = {
            'remaining_submissions_today_count': 9,
            'remaining_submissions_this_month_count': 9,
            'remaining_submissions': 14
        }

        self.challenge.participant_teams.add(self.participant_team)
        self.challenge.save()
        response = self.client.get(self.url, {})
        self.assertEqual(response.data, expected)
        self.assertEqual(response.status_code, status.HTTP_200_OK)

    def test_get_remaining_submissions_when_total_less_than_monthly(self):
        self.url = reverse_lazy('jobs:get_remaining_submissions',
                                kwargs={
                                    'challenge_phase_pk': self.challenge_phase.pk,
                                    'challenge_pk': self.challenge.pk
                                })
        setattr(self.challenge_phase, 'max_submissions_per_day', 5)
        setattr(self.challenge_phase, 'max_submissions_per_month', 20)
        setattr(self.challenge_phase, 'max_submissions', 15)
        self.challenge_phase.save()
        self.submission3.status = 'cancelled'
        self.submission2.status = 'failed'
        self.submission3.save()
        self.submission2.save()

        expected = {
            'remaining_submissions_today_count': 4,
            'remaining_submissions_this_month_count': 14,
            'remaining_submissions': 14
        }

        self.challenge.participant_teams.add(self.participant_team)
        self.challenge.save()
        response = self.client.get(self.url, {})
        self.assertEqual(response.data, expected)
        self.assertEqual(response.status_code, status.HTTP_200_OK)

    def test_get_remaining_submission_when_total_less_than_monthly_and_monthly_equal_daily(self):
        self.url = reverse_lazy('jobs:get_remaining_submissions',
                                kwargs={
                                    'challenge_phase_pk': self.challenge_phase.pk,
                                    'challenge_pk': self.challenge.pk
                                })
        setattr(self.challenge_phase, 'max_submissions_per_day', 20)
        setattr(self.challenge_phase, 'max_submissions_per_month', 20)
        setattr(self.challenge_phase, 'max_submissions', 15)
        self.challenge_phase.save()
        self.submission3.status = 'cancelled'
        self.submission2.status = 'failed'
        self.submission3.save()
        self.submission2.save()

        expected = {
            'remaining_submissions_today_count': 14,
            'remaining_submissions_this_month_count': 14,
            'remaining_submissions': 14
        }

        self.challenge.participant_teams.add(self.participant_team)
        self.challenge.save()
        response = self.client.get(self.url, {})
        self.assertEqual(response.data, expected)
        self.assertEqual(response.status_code, status.HTTP_200_OK)

    def test_get_remaining_submission_when_total_less_than_monthly_and_monthly_less_than_daily(self):
        self.url = reverse_lazy('jobs:get_remaining_submissions',
                                kwargs={
                                    'challenge_phase_pk': self.challenge_phase.pk,
                                    'challenge_pk': self.challenge.pk
                                })
        setattr(self.challenge_phase, 'max_submissions_per_day', 30)
        setattr(self.challenge_phase, 'max_submissions_per_month', 20)
        setattr(self.challenge_phase, 'max_submissions', 15)
        self.challenge_phase.save()
        self.submission3.status = 'cancelled'
        self.submission2.status = 'failed'
        self.submission3.save()
        self.submission2.save()

        expected = {
            'remaining_submissions_today_count': 14,
            'remaining_submissions_this_month_count': 14,
            'remaining_submissions': 14
        }

        self.challenge.participant_teams.add(self.participant_team)
        self.challenge.save()
        response = self.client.get(self.url, {})
        self.assertEqual(response.data, expected)
        self.assertEqual(response.status_code, status.HTTP_200_OK)

    def test_get_remaining_submissions_when_monthly_remaining_less_than_todays(self):
        self.url = reverse_lazy('jobs:get_remaining_submissions',
                                kwargs={
                                    'challenge_phase_pk': self.challenge_phase.pk,
                                    'challenge_pk': self.challenge.pk
                                })
        setattr(self.challenge_phase, 'max_submissions_per_day', 15)
        setattr(self.challenge_phase, 'max_submissions_per_month', 13)
        self.challenge_phase.save()
        self.submission3.status = 'cancelled'
        self.submission2.status = 'failed'
        self.submission3.save()
        self.submission2.save()

        expected = {
            'remaining_submissions_today_count': 12,
            'remaining_submissions_this_month_count': 12,
            'remaining_submissions': 99
        }

        self.challenge.participant_teams.add(self.participant_team)
        self.challenge.save()
        response = self.client.get(self.url, {})
        self.assertEqual(response.data, expected)
        self.assertEqual(response.status_code, status.HTTP_200_OK)


class ChangeSubmissionDataAndVisibilityTest(BaseAPITestClass):

    def setUp(self):
        super(ChangeSubmissionDataAndVisibilityTest, self).setUp()

        self.submission = Submission.objects.create(
            participant_team=self.participant_team,
            challenge_phase=self.challenge_phase,
            created_by=self.challenge_host_team.created_by,
            status='submitted',
            input_file=self.challenge_phase.test_annotation,
            method_name="Test Method",
            method_description="Test Description",
            project_url="http://testserver/",
            publication_url="http://testserver/",
            is_public=True,
            when_made_public=timezone.now()
        )

        self.private_submission = Submission.objects.create(
            participant_team=self.host_participant_team,
            challenge_phase=self.private_challenge_phase,
            created_by=self.challenge_host_team.created_by,
            status='submitted',
            input_file=self.challenge_phase.test_annotation,
            method_name="Test Method",
            method_description="Test Description",
            project_url="http://testserver/",
            publication_url="http://testserver/",
            is_public=True,
            when_made_public=timezone.now()
        )

        self.url = reverse_lazy('jobs:change_submission_data_and_visibility',
                                kwargs={'challenge_pk': self.challenge.pk,
                                        'challenge_phase_pk': self.challenge_phase.pk,
                                        'submission_pk': self.submission.pk})

    def test_change_submission_data_and_visibility_when_challenge_does_not_exist(self):
        self.url = reverse_lazy('jobs:change_submission_data_and_visibility',
                                kwargs={'challenge_pk': self.challenge.pk+10,
                                        'challenge_phase_pk': self.challenge_phase.pk,
                                        'submission_pk': self.submission.pk})

        expected = {
            'detail': 'Challenge {} does not exist'.format(self.challenge.pk+10)
        }

        response = self.client.patch(self.url, {})
        self.assertEqual(response.data, expected)
        self.assertEqual(response.status_code, status.HTTP_404_NOT_FOUND)

    def test_change_submission_data_and_visibility_when_challenge_phase_does_not_exist(self):
        self.url = reverse_lazy('jobs:change_submission_data_and_visibility',
                                kwargs={'challenge_pk': self.challenge.pk,
                                        'challenge_phase_pk': self.challenge_phase.pk+10,
                                        'submission_pk': self.submission.pk})

        expected = {
            'detail': 'ChallengePhase {} does not exist'.format(self.challenge_phase.pk+10)
        }

        response = self.client.patch(self.url, {})
        self.assertEqual(response.data, expected)
        self.assertEqual(response.status_code, status.HTTP_404_NOT_FOUND)

    def test_change_submission_data_and_visibility_when_challenge_is_not_active(self):
        self.url = reverse_lazy('jobs:change_submission_data_and_visibility',
                                kwargs={'challenge_pk': self.challenge.pk,
                                        'challenge_phase_pk': self.challenge_phase.pk,
                                        'submission_pk': self.submission.pk})
        self.data = {
            'method_name': 'Updated Method Name'
        }
        self.challenge.end_date = timezone.now() - timedelta(days=1)
        self.challenge.save()

        expected = {
            'error': 'Challenge is not active'
        }
        response = self.client.patch(self.url, self.data)
        self.assertEqual(response.data, expected)
        self.assertEqual(response.status_code, status.HTTP_403_FORBIDDEN)

    def test_change_submission_data_and_visibility_when_challenge_is_not_public(self):
        self.url = reverse_lazy('jobs:change_submission_data_and_visibility',
                                kwargs={'challenge_pk': self.challenge.pk,
                                        'challenge_phase_pk': self.challenge_phase.pk,
                                        'submission_pk': self.submission.pk})

        self.challenge_phase.is_public = False
        self.challenge_phase.save()
        self.data = {
            'method_name': 'Updated Method Name'
        }

        expected = {
            'error': 'Sorry, cannot accept submissions since challenge phase is not public'
        }

        response = self.client.patch(self.url, self.data)
        self.assertEqual(response.data, expected)
        self.assertEqual(response.status_code, status.HTTP_403_FORBIDDEN)

    def test_change_submission_data_and_visibility_when_participant_team_is_none(self):
        self.url = reverse_lazy('jobs:change_submission_data_and_visibility',
                                kwargs={'challenge_pk': self.challenge.pk,
                                        'challenge_phase_pk': self.challenge_phase.pk,
                                        'submission_pk': self.submission.pk})

        self.participant_team.delete()

        expected = {
            'error': 'You haven\'t participated in the challenge'
        }
        self.data = {
            'method_name': 'Updated Method Name'
        }

        response = self.client.patch(self.url, self.data)
        self.assertEqual(response.data, expected)
        self.assertEqual(response.status_code, status.HTTP_403_FORBIDDEN)

    def test_change_submission_data_and_visibility_when_participant_team_hasnt_participated_in_challenge(self):
        self.url = reverse_lazy('jobs:change_submission_data_and_visibility',
                                kwargs={'challenge_pk': self.challenge.pk,
                                        'challenge_phase_pk': self.challenge_phase.pk,
                                        'submission_pk': self.submission.pk})

        # Note that we haven't added the self.participant_team to Challenge
        expected = {
            'error': 'You haven\'t participated in the challenge'
        }
        self.data = {
            'method_name': 'Updated Method Name'
        }

        response = self.client.patch(self.url, self.data)
        self.assertEqual(response.data, expected)
        self.assertEqual(response.status_code, status.HTTP_403_FORBIDDEN)

    def test_change_submission_data_and_visibility_when_submission_exist(self):
        self.url = reverse_lazy('jobs:change_submission_data_and_visibility',
                                kwargs={'challenge_pk': self.challenge.pk,
                                        'challenge_phase_pk': self.challenge_phase.pk,
                                        'submission_pk': self.submission.pk})
        self.data = {
            'method_name': 'Updated Method Name'
        }
        expected = {
                'id': self.submission.id,
                'participant_team': self.submission.participant_team.pk,
                'participant_team_name': self.submission.participant_team.team_name,
                'execution_time': self.submission.execution_time,
                'challenge_phase': self.submission.challenge_phase.pk,
                'created_by': self.submission.created_by.pk,
                'status': self.submission.status,
                'input_file': "http://testserver%s" % (self.submission.input_file.url),
                'method_name': self.data['method_name'],
                'method_description': self.submission.method_description,
                'project_url': self.submission.project_url,
                'publication_url': self.submission.publication_url,
                'stdout_file': None,
                'stderr_file': None,
                'submission_result_file': None,
                "submitted_at": "{0}{1}".format(self.submission.submitted_at.isoformat(), 'Z').replace("+00:00", ""),
                "is_public": self.submission.is_public,
                "when_made_public": "{0}{1}".format(self.submission.when_made_public.isoformat(),
                                                    'Z').replace("+00:00", ""),
            }
        self.challenge.participant_teams.add(self.participant_team)
        response = self.client.patch(self.url, self.data)
        self.assertEqual(response.data, expected)
        self.assertEqual(response.status_code, status.HTTP_200_OK)

    def test_change_submission_data_and_visibility_when_challenge_phase_is_private_and_user_is_host(self):
        self.url = reverse_lazy('jobs:change_submission_data_and_visibility',
                                kwargs={'challenge_pk': self.challenge.pk,
                                        'challenge_phase_pk': self.private_challenge_phase.pk,
                                        'submission_pk': self.private_submission.pk})
        self.data = {
            'method_name': 'Updated Method Name'
        }

        expected = {
            'id': self.private_submission.id,
            'participant_team': self.private_submission.participant_team.pk,
            'participant_team_name': self.private_submission.participant_team.team_name,
            'execution_time': self.private_submission.execution_time,
            'challenge_phase': self.private_submission.challenge_phase.pk,
            'created_by': self.private_submission.created_by.pk,
            'status': self.private_submission.status,
            'input_file': "http://testserver%s" % (self.private_submission.input_file.url),
            'method_name': self.data['method_name'],
            'method_description': self.private_submission.method_description,
            'project_url': self.private_submission.project_url,
            'publication_url': self.private_submission.publication_url,
            'stdout_file': None,
            'stderr_file': None,
            'submission_result_file': None,
            "submitted_at": "{0}{1}".format(self.private_submission.submitted_at.isoformat(),
                                            'Z').replace("+00:00", ""),
            "is_public": self.private_submission.is_public,
            "when_made_public": "{0}{1}".format(self.private_submission.when_made_public.isoformat(),
                                                'Z').replace("+00:00", ""),
        }

        self.client.force_authenticate(user=self.user)

        self.challenge.participant_teams.add(self.host_participant_team)
        response = self.client.patch(self.url, self.data)
        self.assertEqual(response.data, expected)
        self.assertEqual(response.status_code, status.HTTP_200_OK)

    def test_change_submission_data_and_visibility_when_is_public_is_true(self):
        self.url = reverse_lazy('jobs:change_submission_data_and_visibility',
                                kwargs={'challenge_pk': self.challenge.pk,
                                        'challenge_phase_pk': self.challenge_phase.pk,
                                        'submission_pk': self.submission.pk})
        self.data = {
            'is_public': True
        }
        self.challenge.participant_teams.add(self.participant_team)
        response = self.client.patch(self.url, self.data)
        self.assertEqual(response.status_code, status.HTTP_200_OK)

    def test_change_submission_data_and_visibility_when_is_public_is_false(self):
        self.url = reverse_lazy('jobs:change_submission_data_and_visibility',
                                kwargs={'challenge_pk': self.challenge.pk,
                                        'challenge_phase_pk': self.challenge_phase.pk,
                                        'submission_pk': self.submission.pk})
        self.data = {
            'is_public': False
        }
        expected = {
                'id': self.submission.id,
                'participant_team': self.submission.participant_team.pk,
                'participant_team_name': self.submission.participant_team.team_name,
                'execution_time': self.submission.execution_time,
                'challenge_phase': self.submission.challenge_phase.pk,
                'created_by': self.submission.created_by.pk,
                'status': self.submission.status,
                'input_file': "http://testserver%s" % (self.submission.input_file.url),
                'method_name': self.submission.method_name,
                'method_description': self.submission.method_description,
                'project_url': self.submission.project_url,
                'publication_url': self.submission.publication_url,
                'stdout_file': None,
                'stderr_file': None,
                'submission_result_file': None,
                "submitted_at": "{0}{1}".format(self.submission.submitted_at.isoformat(), 'Z').replace("+00:00", ""),
                "is_public": self.submission.is_public,
                "when_made_public": "{0}{1}".format(self.submission.when_made_public.isoformat(), 'Z')
                                    .replace("+00:00", ""),
            }
        self.challenge.participant_teams.add(self.participant_team)
        response = self.client.patch(self.url, self.data)
        self.assertEqual(response.data, expected)
        self.assertEqual(response.status_code, status.HTTP_200_OK)

    def test_change_submission_data_and_visibility_when_submission_doesnt_exist(self):
        self.url = reverse_lazy('jobs:change_submission_data_and_visibility',
                                kwargs={'challenge_pk': self.challenge.pk,
                                        'challenge_phase_pk': self.challenge_phase.pk,
                                        'submission_pk': self.submission.pk})

        expected = {
            'error': 'Submission does not exist'
        }
        self.data = {
            'method_name': 'Updated Method Name'
        }
        self.submission.delete()
        self.challenge.participant_teams.add(self.participant_team)
        response = self.client.patch(self.url, self.data)
        self.assertEqual(response.data, expected)
        self.assertEqual(response.status_code, status.HTTP_403_FORBIDDEN)

    def test_get_submission_by_pk_when_submission_doesnt_exist(self):
        self.url = reverse_lazy('jobs:get_submission_by_pk',
                                kwargs={'submission_id': self.submission.id + 2})

        expected = {'error': 'Submission {} does not exist'.format(self.submission.id + 2)}

        self.challenge.participant_teams.add(self.participant_team)
        response = self.client.get(self.url)
        self.assertEqual(response.data, expected)
        self.assertEqual(response.status_code, status.HTTP_404_NOT_FOUND)

    def test_get_submission_by_pk_when_user_created_the_submission(self):
        self.url = reverse_lazy('jobs:get_submission_by_pk',
                                kwargs={'submission_id': self.submission.id})
        expected = {
                'id': self.submission.id,
                'participant_team': self.submission.participant_team.pk,
                'participant_team_name': self.submission.participant_team.team_name,
                'execution_time': self.submission.execution_time,
                'challenge_phase': self.submission.challenge_phase.pk,
                'created_by': self.submission.created_by.pk,
                'status': self.submission.status,
                'input_file': "http://testserver%s" % (self.submission.input_file.url),
                'method_name': self.submission.method_name,
                'method_description': self.submission.method_description,
                'project_url': self.submission.project_url,
                'publication_url': self.submission.publication_url,
                'stdout_file': None,
                'stderr_file': None,
                'submission_result_file': None,
                "submitted_at": "{0}{1}".format(self.submission.submitted_at.isoformat(), 'Z').replace("+00:00", ""),
                "is_public": self.submission.is_public,
                "when_made_public": "{0}{1}".format(self.submission.when_made_public.isoformat(),
                                                    'Z').replace("+00:00", ""),
            }

        self.client.force_authenticate(user=self.submission.created_by)

        self.challenge.participant_teams.add(self.participant_team)
        response = self.client.get(self.url)
        self.assertEqual(response.data, expected)
        self.assertEqual(response.status_code, status.HTTP_200_OK)

    def test_get_submission_by_pk_when_user_is_challenge_host(self):
        self.url = reverse_lazy('jobs:get_submission_by_pk',
                                kwargs={'submission_id': self.submission.id})
        expected = {
                'id': self.submission.id,
                'participant_team': self.submission.participant_team.pk,
                'participant_team_name': self.submission.participant_team.team_name,
                'execution_time': self.submission.execution_time,
                'challenge_phase': self.submission.challenge_phase.pk,
                'created_by': self.submission.created_by.pk,
                'status': self.submission.status,
                'input_file': "http://testserver%s" % (self.submission.input_file.url),
                'method_name': self.submission.method_name,
                'method_description': self.submission.method_description,
                'project_url': self.submission.project_url,
                'publication_url': self.submission.publication_url,
                'stdout_file': None,
                'stderr_file': None,
                'submission_result_file': None,
                "submitted_at": "{0}{1}".format(self.submission.submitted_at.isoformat(), 'Z').replace("+00:00", ""),
                "is_public": self.submission.is_public,
                "when_made_public": "{0}{1}".format(self.submission.when_made_public.isoformat(),
                                                    'Z').replace("+00:00", ""),
            }

        self.client.force_authenticate(user=self.user)

        self.challenge.participant_teams.add(self.participant_team)
        response = self.client.get(self.url)
        self.assertEqual(response.data, expected)
        self.assertEqual(response.status_code, status.HTTP_200_OK)

    def test_get_submission_by_pk_when_user_is_neither_challenge_host_nor_submission_owner(self):
        self.url = reverse_lazy('jobs:get_submission_by_pk',
                                kwargs={'submission_id': self.submission.id})

        expected = {'error': 'Sorry, you are not authorized to access this submission.'}

        self.challenge.participant_teams.add(self.participant_team)
        response = self.client.get(self.url)
        self.assertEqual(response.data, expected)
        self.assertEqual(response.status_code, status.HTTP_401_UNAUTHORIZED)


class ChallengeLeaderboardTest(BaseAPITestClass):

    def setUp(self):
        super(ChallengeLeaderboardTest, self).setUp()

        self.dataset_split = DatasetSplit.objects.create(
            name="Split 1",
            codename="split1"
        )

        self.challenge_phase_split = ChallengePhaseSplit.objects.create(
            challenge_phase=self.challenge_phase,
            dataset_split=self.dataset_split,
            leaderboard=self.leaderboard,
            visibility=ChallengePhaseSplit.PUBLIC
        )

        self.private_challenge_phase_split = ChallengePhaseSplit.objects.create(
            challenge_phase=self.private_challenge_phase,
            dataset_split=self.dataset_split,
            leaderboard=self.private_leaderboard,
            visibility=ChallengePhaseSplit.HOST
        )

        self.submission = Submission.objects.create(
            participant_team=self.participant_team,
            challenge_phase=self.challenge_phase,
            created_by=self.user1,
            status="submitted",
            input_file=self.challenge_phase.test_annotation,
            method_name="Test Method",
            method_description="Test Description",
            project_url="http://testserver/",
            publication_url="http://testserver/",
            is_public=True
        )

        self.submission_2 = Submission.objects.create(
            participant_team=self.participant_team,
            challenge_phase=self.challenge_phase,
            created_by=self.user1,
            status="submitted",
            input_file=self.challenge_phase.test_annotation,
            method_name="Test Method",
            method_description="Test Description",
            project_url="http://testserver/",
            publication_url="http://testserver/",
            is_public=False
        )

        self.private_submission = Submission.objects.create(
            participant_team=self.host_participant_team,
            challenge_phase=self.private_challenge_phase,
            created_by=self.user1,
            status="submitted",
            input_file=self.private_challenge_phase.test_annotation,
            method_name="Test Method",
            method_description="Test Description",
            project_url="http://testserver/",
            publication_url="http://testserver/",
        )

        self.submission.is_public = True
        self.submission.status = Submission.FINISHED
        self.submission.save()

        self.submission_2.is_public = False
        self.submission_2.status = Submission.FINISHED
        self.submission_2.save()

        self.private_submission.is_public = False
        self.private_submission.status = Submission.FINISHED
        self.private_submission.save()

        self.result_json = {
            'score': 50.0,
            'test-score': 75.0
        }

        self.result_json_2 = {
            'score': 10.0,
            'test-score': 20.0
        }

        self.expected_results = [self.result_json['score'], self.result_json['test-score']]
        self.filtering_score = self.result_json[self.leaderboard.schema['default_order_by']]

        self.leaderboard_data = LeaderboardData.objects.create(
            challenge_phase_split=self.challenge_phase_split,
            submission=self.submission,
            leaderboard=self.leaderboard,
            result=self.result_json
        )

        self.leaderboard_data_2 = LeaderboardData.objects.create(
            challenge_phase_split=self.challenge_phase_split,
            submission=self.submission,
            leaderboard=self.leaderboard,
            result=self.result_json_2
        )

        self.private_leaderboard_data = LeaderboardData.objects.create(
            challenge_phase_split=self.private_challenge_phase_split,
            submission=self.private_submission,
            leaderboard=self.leaderboard,
            result=self.result_json
        )

    def test_get_leaderboard(self):
        self.url = reverse_lazy('jobs:leaderboard',
                                kwargs={'challenge_phase_split_id': self.challenge_phase_split.id})

        expected = {
            'count': 1,
            'next': None,
            'previous': None,
            'results': [
                {
                    'id': self.leaderboard_data.id,
                    'submission__participant_team__team_name': self.submission.participant_team.team_name,
                    'challenge_phase_split': self.challenge_phase_split.id,
                    'result': self.expected_results,
                    'filtering_score': self.filtering_score,
                    'leaderboard__schema': {
                        'default_order_by': 'score',
                        'labels': ['score', 'test-score']
                    },
                    'submission__submitted_at': self.submission.submitted_at,
                }
            ]
        }
        expected = collections.OrderedDict(expected)

        response = self.client.get(self.url, {})

        self.assertEqual(response.data['count'], expected['count'])
        self.assertEqual(response.data['next'], expected['next'])
        self.assertEqual(response.data['previous'], expected['previous'])
        self.assertEqual(response.data['results'], expected['results'])
        self.assertEqual(response.status_code, status.HTTP_200_OK)

    def test_get_leaderboard_with_invalid_challenge_phase_split_id(self):
        self.url = reverse_lazy('jobs:leaderboard',
                                kwargs={'challenge_phase_split_id': self.challenge_phase_split.id + 2})

        expected = {'error': 'Challenge Phase Split does not exist'}

        response = self.client.get(self.url, {})
        self.assertEqual(response.data, expected)
        self.assertEqual(response.status_code, status.HTTP_400_BAD_REQUEST)

    def test_get_leaderboard_with_default_order_by_key_missing(self):
        self.url = reverse_lazy('jobs:leaderboard',
                                kwargs={'challenge_phase_split_id': self.challenge_phase_split.id})

        expected = {'error': 'Sorry, Default filtering key not found in leaderboard schema!'}

        leaderboard_schema = {
            'labels': ['score', 'test-score'],
        }
        self.leaderboard.schema = leaderboard_schema
        self.leaderboard.save()

        response = self.client.get(self.url, {})
        self.assertEqual(response.data, expected)
        self.assertEqual(response.status_code, status.HTTP_400_BAD_REQUEST)

    def test_get_leaderboard_for_host_submissions_on_private_challenge_phase(self):
        self.url = reverse_lazy('jobs:leaderboard',
                                kwargs={'challenge_phase_split_id': self.private_challenge_phase_split.id})

        expected = {
            'count': 1,
            'next': None,
            'previous': None,
            'results': [
                {
                    'id': self.private_leaderboard_data.id,
                    'submission__participant_team__team_name': self.private_submission.participant_team.team_name,
                    'challenge_phase_split': self.private_challenge_phase_split.id,
                    'result': self.expected_results,
                    'filtering_score': self.filtering_score,
                    'leaderboard__schema': {
                        'default_order_by': 'score',
                        'labels': ['score', 'test-score']
                    },
                    'submission__submitted_at': self.private_submission.submitted_at,
                }
            ]
        }

        self.client.force_authenticate(user=self.user)

        response = self.client.get(self.url, {})
        self.assertEqual(response.data['count'], expected['count'])
        self.assertEqual(response.data['next'], expected['next'])
        self.assertEqual(response.data['previous'], expected['previous'])
        self.assertEqual(response.data['results'], expected['results'])
        self.assertEqual(response.status_code, status.HTTP_200_OK)

<<<<<<< HEAD

class UpdateSubmissionTest(BaseAPITestClass):

    def setUp(self):
        super(UpdateSubmissionTest, self).setUp()

        self.submission = Submission.objects.create(
            participant_team=self.participant_team,
            challenge_phase=self.challenge_phase,
            created_by=self.challenge_host_team.created_by,
            status='submitted',
            input_file=self.challenge_phase.test_annotation,
            method_name="Test Method",
            method_description="Test Description",
            project_url="http://testserver/",
            publication_url="http://testserver/",
            is_public=True,
            when_made_public=timezone.now()
        )
        self.challenge_host = ChallengeHost.objects.create(
            user=self.user,
            team_name=self.challenge_host_team,
            status=ChallengeHost.ACCEPTED,
            permissions=ChallengeHost.ADMIN
        )
        self.datasetSplit = DatasetSplit.objects.create(
            name="Test",
            codename="Test"

        )
        self.leaderboard = Leaderboard.objects.create(
            schema={'labels': ['metric1', 'metric2']}
        )
        self.challengephasesplit = ChallengePhaseSplit.objects.create(
            challenge_phase=self.challenge_phase,
            dataset_split=self.datasetSplit,
            leaderboard=self.leaderboard,
            visibility=3
        )

    def test_update_submission_data_when_user_is_not_a_host(self):
        self.url = reverse_lazy('jobs:update_submission',
                                kwargs={'challenge_pk': self.challenge.pk,
                                        })

        expected = {
            'error': 'Sorry, you are not authorized to make this request!'}
        self.client.force_authenticate(user=self.user1)
        response = self.client.put(self.url, {})
        self.assertEqual(response.data, expected)
        self.assertEqual(response.status_code, status.HTTP_400_BAD_REQUEST)

    def test_update_submission_for_invalid_submission_status(self):
        self.url = reverse_lazy('jobs:update_submission',
                                kwargs={'challenge_pk': self.challenge.pk,
                                        })
        self.data = {
            'challenge_phase': self.challenge_phase.id,
            'submission': self.submission.id,
            'submission_status': 'XYZ',
            'stdout': "qwerty",
            'stderr': "qwerty",
            'result': json.dumps([
                {
                    "split": self.datasetSplit.codename,
                    "show_to_participant": True,
                    "accuracies": {
                        "metric1": 60,
                        "metric2": 30
                    }
                }
            ])

        }

        expected = {
            'error': 'Sorry, submission status is invalid'}
        self.client.force_authenticate(
            user=self.challenge_host.user)
        response = self.client.put(self.url, self.data)
        self.assertEqual(response.data, expected)
        self.assertEqual(response.status_code, status.HTTP_400_BAD_REQUEST)

    def test_update_submission_for_submission_status_not_provided(self):
        self.url = reverse_lazy('jobs:update_submission',
                                kwargs={'challenge_pk': self.challenge.pk,
                                        })
        self.data = {
            'challenge_phase': self.challenge_phase.id,
            'submission': self.submission.id,
            'stdout': "qwerty",
            'stderr': "qwerty",
            'result': json.dumps([
                {
                    "split": self.datasetSplit.codename,
                    "show_to_participant": True,
                    "accuracies": {
                        "metric1": 60,
                        "metric2": 30
                    }
                }
            ])

        }

        expected = {
            'error': 'Sorry, submission status is invalid'}
        self.client.force_authenticate(
            user=self.challenge_host.user)
        response = self.client.put(self.url, self.data)
        self.assertEqual(response.data, expected)
        self.assertEqual(response.status_code, status.HTTP_400_BAD_REQUEST)

    def test_update_submission_for_successful_submission(self):
        self.url = reverse_lazy('jobs:update_submission',
                                kwargs={'challenge_pk': self.challenge.pk,
                                        })
        self.data = {
            'challenge_phase': self.challenge_phase.id,
            'submission': self.submission.id,
            'submission_status': 'FINISHED',
            'stdout': "qwerty",
            'stderr': "qwerty",
            'result': json.dumps([
                {
                    "split": self.datasetSplit.codename,
                    "show_to_participant": True,
                    "accuracies": {
                        "metric1": 60,
                        "metric2": 30
                    }
                }
            ])
        }
        expected = {
            'success': 'Submission result has been successfully updated'}
        self.client.force_authenticate(user=self.challenge_host.user)
        response = self.client.put(self.url, self.data)
        self.assertEqual(response.data, expected)
        self.assertEqual(response.status_code, status.HTTP_200_OK)

    def test_update_submission_for_invalid_data(self):
        self.url = reverse_lazy('jobs:update_submission',
                                kwargs={'challenge_pk': self.challenge.pk,
                                        })
        self.data = {
            'challenge_phase': self.challenge_phase.id,
            'submission': self.submission.id,
            'submission_status': 'FINISHED',
            'stdout': "qwerty",
            'stderr': "qwerty",
            'result': "qwerty"

        }

        expected = {
            'error': '`result` key contains invalid data. Please try again with correct format!'}
        self.client.force_authenticate(user=self.challenge_host.user)
        response = self.client.put(self.url, self.data)
        self.assertEqual(response.data, expected)
        self.assertEqual(response.status_code, status.HTTP_400_BAD_REQUEST)

    def test_update_submission_when_challenge_phase_split_not_exists(self):
        self.url = reverse_lazy('jobs:update_submission',
                                kwargs={'challenge_pk': self.challenge.pk,
                                        })
        self.data = {
            'challenge_phase': self.challenge_phase.id,
            'submission': self.submission.id,
            'submission_status': 'FINISHED',
            'stdout': "qwerty",
            'stderr': "qwerty",
            'result': json.dumps([
                {
                    "split": "split1-codename",
                    "show_to_participant": True,
                    "accuracies": {
                        "metric1": 60,
                        "metric2": 30
                    }
                }
            ])
        }
        expected = {
            'error': 'Challenge Phase Split does not exist with phase_id: {} and'
            'split codename: split1-codename'.format(self.challenge_phase.pk)}
        self.client.force_authenticate(user=self.challenge_host.user)
        response = self.client.put(self.url, self.data)
        self.assertEqual(response.data, expected)
        self.assertEqual(response.status_code, status.HTTP_400_BAD_REQUEST)

    def test_update_submission_for_missing_metrics(self):
        self.url = reverse_lazy('jobs:update_submission',
                                kwargs={'challenge_pk': self.challenge.pk,
                                        })
        self.data = {
            'challenge_phase': self.challenge_phase.id,
            'submission': self.submission.id,
            'submission_status': 'FINISHED',
            'stdout': "qwerty",
            'stderr': "qwerty",
            'result': json.dumps([
                {
                    "split": self.datasetSplit.codename,
                    "show_to_participant": True,
                    "accuracies": {
                        "metric": 60,
                        "metric1": 30
                    }
                }
            ])
        }
        expected = {'error': 'Following metrics are missing in the'
                    "leaderboard data: ['metric']"
                    }
        self.client.force_authenticate(user=self.challenge_host.user)
        response = self.client.put(self.url, self.data)
        self.assertEqual(response.data, expected)
        self.assertEqual(response.status_code, status.HTTP_400_BAD_REQUEST)

    def test_update_submission_for_malformed_metrics(self):
        self.url = reverse_lazy('jobs:update_submission',
                                kwargs={'challenge_pk': self.challenge.pk,
                                        })
        self.data = {
            'challenge_phase': self.challenge_phase.id,
            'submission': self.submission.id,
            'submission_status': 'FINISHED',
            'stdout': "qwerty",
            'stderr': "qwerty",
            'result': json.dumps([
                {
                    "split": self.datasetSplit.codename,
                    "show_to_participant": True,
                    "accuracies": {
                        "metric1": "60",
                        "metric2": 30
                    }
                }
            ])
        }
        malformed_metrics = []
        malformed_metrics.append(("metric1", type("60")))
        expected = {'error': 'Values for following metrics are not of'
                    'float/int: {}'.format(malformed_metrics)
                    }
        self.client.force_authenticate(user=self.challenge_host.user)
        response = self.client.put(self.url, self.data)
=======
    def test_get_private_leaderboard_when_user_is_participant(self):
        self.url = reverse_lazy('jobs:leaderboard',
                                kwargs={'challenge_phase_split_id': self.private_challenge_phase_split.id})

        expected = {
            'error': 'Sorry, the leaderboard is not public!'
        }

        self.client.force_authenticate(user=self.user1)

        response = self.client.get(self.url, {})
>>>>>>> d2a72ee4
        self.assertEqual(response.data, expected)
        self.assertEqual(response.status_code, status.HTTP_400_BAD_REQUEST)<|MERGE_RESOLUTION|>--- conflicted
+++ resolved
@@ -1441,7 +1441,20 @@
         self.assertEqual(response.data['results'], expected['results'])
         self.assertEqual(response.status_code, status.HTTP_200_OK)
 
-<<<<<<< HEAD
+    def test_get_private_leaderboard_when_user_is_participant(self):
+        self.url = reverse_lazy('jobs:leaderboard',
+                                kwargs={'challenge_phase_split_id': self.private_challenge_phase_split.id})
+
+        expected = {
+            'error': 'Sorry, the leaderboard is not public!'
+        }
+
+        self.client.force_authenticate(user=self.user1)
+
+        response = self.client.get(self.url, {})
+        self.assertEqual(response.data, expected)
+        self.assertEqual(response.status_code, status.HTTP_400_BAD_REQUEST)
+
 
 class UpdateSubmissionTest(BaseAPITestClass):
 
@@ -1690,18 +1703,5 @@
                     }
         self.client.force_authenticate(user=self.challenge_host.user)
         response = self.client.put(self.url, self.data)
-=======
-    def test_get_private_leaderboard_when_user_is_participant(self):
-        self.url = reverse_lazy('jobs:leaderboard',
-                                kwargs={'challenge_phase_split_id': self.private_challenge_phase_split.id})
-
-        expected = {
-            'error': 'Sorry, the leaderboard is not public!'
-        }
-
-        self.client.force_authenticate(user=self.user1)
-
-        response = self.client.get(self.url, {})
->>>>>>> d2a72ee4
         self.assertEqual(response.data, expected)
         self.assertEqual(response.status_code, status.HTTP_400_BAD_REQUEST)