--- conflicted
+++ resolved
@@ -31,14 +31,9 @@
     url(r'(?P<challenge_pk>[0-9]+)/challenge_phase/(?P<challenge_phase_pk>[0-9]+)/submissions$',
         views.get_all_submissions_of_challenge,
         name='get_all_submissions_of_challenge'),
-<<<<<<< HEAD
-    url(r'(?P<challenge_pk>[0-9]+)/download_all_submissions_file/(?P<file_type>[A-Za-z]+)/$',
-        views.download_all_submissions_file,
-        name='download_all_submissions_file'),
     url(r'challenges/submission_worker/(?P<action>[A-Za-z]+)$',
         views.submission_worker,
         name='submission_worker'),
-=======
     url(r'(?P<challenge_pk>[0-9]+)/phase/(?P<challenge_phase_pk>[0-9]+)'
         r'/download_all_submissions/(?P<file_type>[A-Za-z]+)/$',
         views.download_all_submissions,
@@ -46,5 +41,4 @@
     url(r'(?P<challenge_pk>[0-9]+)/$',
         views.star_challenge,
         name='star_challenge'),
->>>>>>> af86326a
 ]