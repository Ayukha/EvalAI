# EvalAI-ngx
Revamped codebase of EvalAI Frontend

<p align="center"><img width="65%" src="src/assets/images/evalai_logo.png" /></p>

------------------------------------------------------------------------------------------

[![Join the chat at https://gitter.im/Cloud-CV/EvalAI](https://badges.gitter.im/Cloud-CV/EvalAI.svg)](https://gitter.im/Cloud-CV/EvalAI?utm_source=badge&utm_medium=badge&utm_campaign=pr-badge&utm_content=badge)


EvalAI is an open source web application that helps researchers, students and data-scientists to create, collaborate and participate in various AI challenges organized round the globe.

In recent years, it has become increasingly difficult to compare an algorithm solving a given task with other existing approaches. These comparisons suffer from minor differences in algorithm implementation, use of non-standard dataset splits and different evaluation metrics. By providing a central leaderboard and submission interface, we make it easier for researchers to reproduce the results mentioned in the paper and perform reliable & accurate quantitative analysis. By providing swift and robust backends based on map-reduce frameworks that speed up evaluation on the fly, EvalAI aims to make it easier for researchers to reproduce results from technical papers and perform reliable and accurate analyses.

<p align="center"><img width="65%" src="src/assets/images/kaggle_comparison.png" /></p>

A question we’re often asked is: Doesn’t Kaggle already do this? The central differences are:

- **Custom Evaluation Protocols and Phases**: We have designed versatile backend framework that can support user-defined evaluation metrics, various evaluation phases, private and public leaderboard.

- **Faster Evaluation**: The backend evaluation pipeline is engineered so that submissions can be evaluated parallelly using multiple cores on multiple machines via mapreduce frameworks offering a significant performance boost over similar web AI-challenge platforms.

- **Portability**: Since the platform is open-source, users have the freedom to host challenges on their own private servers rather than having to explicitly depend on Cloud Services such as AWS, Azure, etc.

- **Easy Hosting**: Hosting a challenge is streamlined. One can create the challenge on EvalAI using the intuitive UI (work-in-progress) or using zip configuration file.

- **Centralized Leaderboard**: Challenge Organizers whether host their challenge on EvalAI or forked version of EvalAI, they can send the results to main EvalAI server. This helps to build a centralized platform to keep track of different challenges. 

## Goal

Our ultimate goal is to build a centralized platform to host, participate and collaborate in AI challenges organized around the globe and we hope to help in benchmarking progress in AI.

## Performance comparison

Some background: Last year, the [Visual Question Answering Challenge (VQA, 2016](http://www.visualqa.org/vqa_v1_challenge.html) was hosted on some other platform, and on average evaluation would take **~10 minutes**. EvalAI hosted this year's [VQA Challenge 2017](https://evalai.cloudcv.org/featured-challenges/1/overview). This year, the dataset for the [VQA Challenge 2017](http://www.visualqa.org/challenge.html) is twice as large. Despite this, we’ve found that our parallelized backend only takes **~130 seconds** to evaluate on the whole test set VQA 2.0 dataset.

## Installation Instructions

Setting up EvalAI-ngx on your local machine is really easy.
Follow this guide to setup your development machine.

```shell
npm install -g @angular/cli
git clone git@github.com:Cloud-CV/EvalAI-ngx.git
cd EvalAI-ngx/
npm install
```

## Development server

Run `ng serve` for a dev server. Navigate to `http://localhost:4200/`. The app will automatically reload if you change any of the source files.

## Code scaffolding

Run `ng generate component component-name` to generate a new component. You can also use `ng generate directive|pipe|service|class|guard|interface|enum|module`.

## Build

Run `ng build` to build the project. The build artifacts will be stored in the `dist/` directory. Use the `-prod` flag for a production build.

## Running unit tests

Run `ng test` to execute the unit tests via [Karma](https://karma-runner.github.io).

## Running end-to-end tests

Run `ng e2e` to execute the end-to-end tests via [Protractor](http://www.protractortest.org/).
### Setup using Docker

You can also use Docker Compose to run all the components of EvalAI-ngx together. The steps are:

<<<<<<< HEAD
This project was generated with [Angular CLI](https://github.com/angular/angular-cli) version 1.6.5.
To get more help on the Angular CLI use `ng help` or go check out the [Angular CLI README](https://github.com/angular/angular-cli/blob/master/README.md).

## The Team

EvalAI and EvalAI-ngx is currently maintained by [Deshraj Yadav](https://deshraj.github.io), [Akash Jain](http://www.jainakash.in/), [Taranjeet Singh](http://taranjeet.github.io/), [Shiv Baran Singh](http://www.shivbaran.in/) and [Rishabh Jain](https://rishabhjain2018.github.io/). A non-exhaustive list of other major contributors includes: Harsh Agarwal, Prithvijit Chattopadhyay, Devi Parikh and Dhruv Batra.
=======
1. Get the source code on to your machine via git.

    ```shell
    git clone https://github.com/Cloud-CV/EvalAI-ngx.git && cd EvalAI-ngx
    ```

2. Build and run the Docker containers. This might take a while. You should be able to access EvalAI at `localhost:8888`.

    ```
    docker-compose -f docker-compose.dev.yml up -d --build
    ```
>>>>>>> 2eb8916a
<|MERGE_RESOLUTION|>--- conflicted
+++ resolved
@@ -65,18 +65,11 @@
 ## Running end-to-end tests
 
 Run `ng e2e` to execute the end-to-end tests via [Protractor](http://www.protractortest.org/).
+
 ### Setup using Docker
 
 You can also use Docker Compose to run all the components of EvalAI-ngx together. The steps are:
 
-<<<<<<< HEAD
-This project was generated with [Angular CLI](https://github.com/angular/angular-cli) version 1.6.5.
-To get more help on the Angular CLI use `ng help` or go check out the [Angular CLI README](https://github.com/angular/angular-cli/blob/master/README.md).
-
-## The Team
-
-EvalAI and EvalAI-ngx is currently maintained by [Deshraj Yadav](https://deshraj.github.io), [Akash Jain](http://www.jainakash.in/), [Taranjeet Singh](http://taranjeet.github.io/), [Shiv Baran Singh](http://www.shivbaran.in/) and [Rishabh Jain](https://rishabhjain2018.github.io/). A non-exhaustive list of other major contributors includes: Harsh Agarwal, Prithvijit Chattopadhyay, Devi Parikh and Dhruv Batra.
-=======
 1. Get the source code on to your machine via git.
 
     ```shell
@@ -88,4 +81,7 @@
     ```
     docker-compose -f docker-compose.dev.yml up -d --build
     ```
->>>>>>> 2eb8916a
+
+## The Team
+
+EvalAI and EvalAI-ngx is currently maintained by [Deshraj Yadav](https://deshraj.github.io), [Akash Jain](http://www.jainakash.in/), [Taranjeet Singh](http://taranjeet.github.io/), [Shiv Baran Singh](http://www.shivbaran.in/) and [Rishabh Jain](https://rishabhjain2018.github.io/). A non-exhaustive list of other major contributors includes: Harsh Agarwal, Prithvijit Chattopadhyay, Devi Parikh and Dhruv Batra.